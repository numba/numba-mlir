--- conflicted
+++ resolved
@@ -238,21 +238,11 @@
           auto-update-conda: true
           use-only-tar-bz2: true
           run-post: false
-<<<<<<< HEAD
-          mamba-version: "*"
+          miniforge-variant: Mambaforge
+          miniforge-version: latest
           activate-environment: test-env
           environment-file: ${{ env.PYTHON_ENV_FILE }}
           python-version: ${{ matrix.python }}
-=======
-          miniforge-variant: Mambaforge
-          miniforge-version: latest
-          channels: intel,conda-forge
-
-      - name: Checkout repo
-        uses: actions/checkout@v2
-        with:
-          fetch-depth: 0
->>>>>>> 86fa81b2
 
       - name: Setup Cache Vars
         run: |
@@ -292,10 +282,6 @@
       - name: Build Python frontend
         run: |
           cd numba_mlir
-<<<<<<< HEAD
-=======
-          conda create -y -n test-env python=${{ matrix.python }} "pip>=22" numba=0.57 numpy=1.23 "setuptools<65.6" scikit-learn pytest-xdist ninja scipy pybind11 pytest "tbb>=$env:TBB_VER" cmake "mkl-devel-dpcpp>=2023.1" zlib dpcpp_win-64 -c conda-forge -c intel -c numba
->>>>>>> 86fa81b2
           conda info
           conda remove -y libopenblas -c conda-forge -c intel
           echo "Conda prefix: $env:CONDA_PREFIX"
@@ -388,14 +374,9 @@
           auto-update-conda: true
           use-only-tar-bz2: true
           run-post: false
-<<<<<<< HEAD
-          mamba-version: "*"
-          channels: conda-forge, intel
-=======
           miniforge-variant: Mambaforge
           miniforge-version: latest
-          channels: intel,conda-forge
->>>>>>> 86fa81b2
+          channels: conda-forge, intel
 
       - name: Checkout repo
         uses: actions/checkout@v2
@@ -465,12 +446,8 @@
 
       - name: Test conda package
         run: |
-<<<<<<< HEAD
-          conda create -y -n conda-test-env python=${{ matrix.python }} numba=0.57 numpy=1.22 scikit-learn pytest-xdist scipy pytest "tbb=$env:TBB_VER" "mkl-dpcpp>=2023.1.0" -c conda-forge -c intel -c numba
-=======
           cd numba_mlir_conda/win-64
           conda create -y -n conda-test-env python=${{ matrix.python }} numba=0.57 numpy=1.23 scikit-learn pytest-xdist scipy pytest "tbb>=$env:TBB_VER" "mkl-dpcpp>=2023.1" -c conda-forge -c intel -c numba
->>>>>>> 86fa81b2
           conda info
           conda activate conda-test-env
           conda list
@@ -522,14 +499,9 @@
           auto-update-conda: true
           use-only-tar-bz2: true
           run-post: false
-<<<<<<< HEAD
-          mamba-version: "*"
-          channels: conda-forge, intel
-=======
           miniforge-variant: Mambaforge
           miniforge-version: latest
           channel-priority: "disabled"
->>>>>>> 86fa81b2
           activate-environment: test-env
           environment-file: ${{ env.CORE_ENV_FILE }}
           python-version: "3.10"
@@ -715,21 +687,11 @@
           auto-update-conda: true
           use-only-tar-bz2: true
           run-post: false
-<<<<<<< HEAD
-          mamba-version: "*"
           activate-environment: test-env
           environment-file: ${{ env.PYTHON_ENV_FILE }}
           python-version: ${{ matrix.python }}
-=======
           miniforge-variant: Mambaforge
           miniforge-version: latest
-          channels: intel,conda-forge
-
-      - name: Checkout repo
-        uses: actions/checkout@v2
-        with:
-          fetch-depth: 0
->>>>>>> 86fa81b2
 
       - name: Setup Cache Vars
         run: |
@@ -769,10 +731,6 @@
 
         run: |
           cd numba_mlir
-<<<<<<< HEAD
-=======
-          conda create -y -n test-env python=${{ matrix.python }} "pip>=22" numba=0.57 numpy=1.23 "setuptools<65.6" scikit-learn pytest-xdist ninja scipy pybind11 pytest "tbb>=${TBB_VER}" cmake "mkl-devel-dpcpp>=2023.1" dpcpp_linux-64 -c conda-forge -c intel -c numba
->>>>>>> 86fa81b2
           conda info
           conda install gxx_linux-64 -c conda-forge --override-channels
           conda list
@@ -866,14 +824,9 @@
           auto-update-conda: true
           use-only-tar-bz2: true
           run-post: false
-<<<<<<< HEAD
-          mamba-version: "*"
-          channels: conda-forge, intel
-=======
           miniforge-variant: Mambaforge
           miniforge-version: latest
-          channels: intel,conda-forge
->>>>>>> 86fa81b2
+          channels: conda-forge, intel
 
       - name: Checkout repo
         uses: actions/checkout@v2
@@ -936,12 +889,8 @@
         shell: bash -l {0}
 
         run: |
-<<<<<<< HEAD
-          conda create -y -n conda-test-env python=${{ matrix.python }} numba=0.57 numpy=1.22 scikit-learn pytest-xdist scipy pytest tbb=${TBB_VER} "mkl-dpcpp>=2023.1.0" -c conda-forge -c intel -c numba
-=======
           cd numba_mlir_conda/linux-64
           conda create -y -n conda-test-env python=${{ matrix.python }} numba=0.57 numpy=1.23 scikit-learn pytest-xdist scipy pytest "tbb>=${TBB_VER}" "mkl-dpcpp>=2023.1" -c conda-forge -c intel -c numba
->>>>>>> 86fa81b2
           conda info
           conda activate conda-test-env
           conda list
@@ -972,15 +921,10 @@
           run-post: false
           auto-activate-base: true
           activate-environment: ""
-<<<<<<< HEAD
-          mamba-version: "*"
-          channels: conda-forge, intel
-=======
           miniforge-variant: Mambaforge
           miniforge-version: latest
           channel-priority: "disabled"
-          channels: intel,conda-forge
->>>>>>> 86fa81b2
+          channels: conda-forge, intel
 
       - name: Add conda to system path
         run: echo $CONDA/bin >> $GITHUB_PATH
@@ -1019,15 +963,10 @@
           run-post: false
           auto-activate-base: true
           activate-environment: ""
-<<<<<<< HEAD
-          mamba-version: "*"
-          channels: conda-forge, intel
-=======
           miniforge-variant: Mambaforge
           miniforge-version: latest
           channel-priority: "disabled"
-          channels: intel,conda-forge
->>>>>>> 86fa81b2
+          channels: conda-forge, intel
 
       - name: Install anaconda-client
         run: conda install anaconda-client
